--- conflicted
+++ resolved
@@ -1,19 +1,8 @@
 import { HomeClient } from "@/components/home-client"
-<<<<<<< HEAD
 export default function Home() {
   return (
     <main className="min-h-screen">
       <HomeClient />
     </main>
   )
-}
-=======
-
-export default function Home() {
-  return (
-    <main>
-      <HomeClient />
-    </main>
-  )
-}
->>>>>>> beb324b8
+}